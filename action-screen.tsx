--- conflicted
+++ resolved
@@ -1,10 +1,9 @@
 import React, { useState } from "react";
 import {
-<<<<<<< HEAD
-  Download,
-  Database,
-  Zap,
-  ArrowRight,
+    Download,
+    Database,
+    Zap,
+    ArrowRight,
   Globe,
   DollarSign,
   Users,
@@ -15,12 +14,6 @@
   Settings,
   BarChart3,
   AlertTriangle,
-=======
-    Download,
-    Database,
-    Zap,
-    ArrowRight,
->>>>>>> 6fb92d9a
 } from "lucide-react";
 
 import { type Company } from "./lib/search-apis"
@@ -37,7 +30,6 @@
     handleExport,
     enrichedCompanies
 }) => {
-<<<<<<< HEAD
     // State for monitoring settings
     const [activeTab, setActiveTab] = useState<'export' | 'outreach' | 'monitoring'>('export');
     const [monitoringSettings, setMonitoringSettings] = useState({
@@ -57,16 +49,19 @@
             [setting]: !prev[setting]
         }));
     };
-    
+
     return (
-    <div className="space-y-6">
-        <div className="flex items-center justify-between">
-            <div>
-            <h2 className="text-2xl font-bold text-gray-900">Take Action on Your List</h2>
-            <p className="text-gray-600 mt-1">Export, outreach, and monitor 3 relevant companies</p>
-            </div>
+        <div className="space-y-6">
+                <div className="flex items-center justify-between">
+                    <div>
+                        <h2 className="text-2xl font-bold text-gray-900">Take Action on Your List</h2>
+                        <p className="text-gray-600 mt-1">Export, outreach, and monitor 3 relevant companies</p>
+                    <p className="text-gray-600 mt-1">
+                        {enrichedCompanies.length} enriched companies
+                    </p>
+                    </div>
         </div>
-
+        
         {/* Tabs */}
         <div className="flex space-x-1 bg-gray-100 p-1 rounded-lg">
             {[
@@ -91,44 +86,61 @@
                 );
             })}
         </div>
-
-        {/* Export & Sync Tab */}
+            {/* Add summary stats */}
+            <div className="grid grid-cols-4 gap-4">
+                <div className="bg-white p-4 rounded-lg shadow-sm">
+                    <div className="text-2xl font-bold text-gray-900">{enrichedCompanies.length}</div>
+                    <div className="text-sm text-gray-600">Enriched Companies</div>
+                </div>
+                {/* Add more stats as needed */}
+            </div>
+
+            {enrichedCompanies.map(company => (
+                <div key={company.id} className="bg-white p-4 rounded-lg shadow-sm">
+                    <h3 className="font-medium">{company.name}</h3>
+                    <p className="text-sm text-gray-600">{company.industry}</p>
+                    {/* Add more company details */}
+                </div>
+            ))}
+
+            {/* Ways for export */}
+                {/* Export & Sync Tab */}
         {activeTab === 'export' && (
             <div className="bg-white rounded-lg p-6 shadow-sm">
-                <h3 className="font-medium text-gray-900 mb-4">Export Options</h3>
-                <div className="grid grid-cols-2 gap-4">
-                {[
-                    { name: "Google Sheets", description: "Real-time sync", icon: Database },
-                    { name: "HubSpot CRM", description: "Create contacts", icon: Database },
-                    { name: "Webhook/API", description: "Custom endpoint", icon: Zap },
-                    {
-                        name: "CSV Download", 
-                        description: "Instant download",
-                        icon: Download,
-                        action: handleExport
-                    },
-                ].map((option) => {
-                    const Icon = option.icon
-                    return (
-                    <button
-                        key={option.name}
-                        className="p-4 border border-gray-200 rounded-lg hover:border-gray-300 text-left"
-                        onClick={option.action}
-                    >
-                        <div className="flex items-center gap-3">
-                        <div className="p-2 bg-gray-100 rounded-lg">
-                            <Icon className="w-5 h-5 text-gray-600" />
-                        </div>
-                        <div>
-                            <div className="font-medium text-gray-900">{option.name}</div>
-                            <div className="text-sm text-gray-600">{option.description}</div>
-                        </div>
-                        </div>
-                    </button>
-                    )
-                })}
-                </div>
-            </div>
+                        <h3 className="font-medium text-gray-900 mb-4">Export Options</h3>
+                        <div className="grid grid-cols-2 gap-4">
+                            {[
+                                { name: "Google Sheets", description: "Real-time sync", icon: Database },
+                                { name: "HubSpot CRM", description: "Create contacts", icon: Database },
+                                { name: "Webhook/API", description: "Custom endpoint", icon: Zap },
+                                {
+                                    name: "CSV Download",
+                                    description: "Instant download",
+                                    icon: Download,
+                                    action: handleExport
+                                },
+                            ].map((option) => {
+                                const Icon = option.icon
+                                return (
+                                    <button
+                                        key={option.name}
+                                        className="p-4 border border-gray-200 rounded-lg hover:border-gray-300 text-left"
+                                        onClick={option.action}
+                                    >
+                                        <div className="flex items-center gap-3">
+                                            <div className="p-2 bg-gray-100 rounded-lg">
+                                                <Icon className="w-5 h-5 text-gray-600" />
+                                            </div>
+                                            <div>
+                                                <div className="font-medium text-gray-900">{option.name}</div>
+                                                <div className="text-sm text-gray-600">{option.description}</div>
+                                            </div>
+                                        </div>
+                                    </button>
+                                )
+                            })}
+                        </div>
+                    </div>
         )}
 
         {/* Outreach Campaigns Tab */}
@@ -378,73 +390,6 @@
                 </div>
             </div>
         )}
-=======
-
-    return (
-        <div className="space-y-6">
-            <div className="flex items-center justify-between">
-                <div>
-                    <h2 className="text-2xl font-bold text-gray-900">Take Action on Your List</h2>
-                    <p className="text-gray-600 mt-1">Export, outreach, and monitor your companies</p>
-                    <p className="text-gray-600 mt-1">
-                        {enrichedCompanies.length} enriched companies
-                    </p>
-                </div>
-            </div>
-            {/* Add summary stats */}
-            <div className="grid grid-cols-4 gap-4">
-                <div className="bg-white p-4 rounded-lg shadow-sm">
-                    <div className="text-2xl font-bold text-gray-900">{enrichedCompanies.length}</div>
-                    <div className="text-sm text-gray-600">Enriched Companies</div>
-                </div>
-                {/* Add more stats as needed */}
-            </div>
-
-            {enrichedCompanies.map(company => (
-                <div key={company.id} className="bg-white p-4 rounded-lg shadow-sm">
-                    <h3 className="font-medium">{company.name}</h3>
-                    <p className="text-sm text-gray-600">{company.industry}</p>
-                    {/* Add more company details */}
-                </div>
-            ))}
-
-            {/* Ways for export */}
-            <div className="bg-white rounded-lg p-6 shadow-sm">
-                <h3 className="font-medium text-gray-900 mb-4">Export Options</h3>
-                <div className="grid grid-cols-2 gap-4">
-                    {[
-                        { name: "Google Sheets", description: "Real-time sync", icon: Database },
-                        { name: "HubSpot CRM", description: "Create contacts", icon: Database },
-                        { name: "Webhook/API", description: "Custom endpoint", icon: Zap },
-                        {
-                            name: "CSV Download",
-                            description: "Instant download",
-                            icon: Download,
-                            action: handleExport
-                        },
-                    ].map((option) => {
-                        const Icon = option.icon
-                        return (
-                            <button
-                                key={option.name}
-                                className="p-4 border border-gray-200 rounded-lg hover:border-gray-300 text-left"
-                                onClick={option.action} // Attach the action here
-                            >
-                                <div className="flex items-center gap-3">
-                                    <div className="p-2 bg-gray-100 rounded-lg">
-                                        <Icon className="w-5 h-5 text-gray-600" />
-                                    </div>
-                                    <div>
-                                        <div className="font-medium text-gray-900">{option.name}</div>
-                                        <div className="text-sm text-gray-600">{option.description}</div>
-                                    </div>
-                                </div>
-                            </button>
-                        )
-                    })}
-                </div>
-            </div>
->>>>>>> 6fb92d9a
 
             {/* Action Buttons */}
             <div className="flex justify-between">
